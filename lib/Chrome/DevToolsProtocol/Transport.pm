--- conflicted
+++ resolved
@@ -66,7 +66,8 @@
     };
 };
 
-<<<<<<< HEAD
+1;
+
 =head1 SUPPORTED BACKENDS
 
 The module will try to guess the best backend to use. The currently supported
@@ -90,12 +91,6 @@
 
 If you want to substitute another backend, pass its class name instead
 of this module which only acts as a factory.
-
-=cut
-
-1;
-=======
-1;
 
 =head1 REPOSITORY
 
@@ -124,5 +119,4 @@
 
 This module is released under the same terms as Perl itself.
 
-=cut
->>>>>>> 10188e2e
+=cut