--- conflicted
+++ resolved
@@ -2995,11 +2995,6 @@
     $data
 }
 
-<<<<<<< HEAD
-    $self->driver->send_message('Page.captureScreenshot', format => 'png' )
-    ->then( sub( $res ) {
-        return Future->done( decode_base64( $res->{data} ))
-=======
 sub _content_as_png($self, $rect={}, $target={} ) {
     $self->driver->send_message('Page.captureScreenshot', format => 'png' )->then( sub( $res ) {
         require Imager;
@@ -3019,7 +3014,6 @@
             $img = $img->scale( %args );
         };
         return Future->done( $img )
->>>>>>> 866bb5e3
     });
 };
 
