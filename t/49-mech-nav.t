--- conflicted
+++ resolved
@@ -1,48 +1,48 @@
-#!perl
-use warnings;
-use strict;
-use Test::More;
-use Log::Log4perl qw(:easy);
-
-use WWW::Mechanize::Chrome;
-use lib './inc', '../inc', '.';
-use Test::HTTP::LocalServer;
-
-use t::helper;
-
-Log::Log4perl->easy_init($ERROR);  # Set priority of root logger to ERROR
-
-# What instances of Chrome will we try?
-my $instance_port = 9222;
-my @instances = t::helper::browser_instances();
-
-if (my $err = t::helper::default_unavailable) {
-    plan skip_all => "Couldn't connect to Chrome: $@";
-    exit
-} else {
-    plan tests => 4*@instances;
-};
-
-sub new_mech {
-    WWW::Mechanize::Chrome->new(
-        autodie => 1,
-        @_,
-        #headless => 0,
-    );
-};
-
-my $server = Test::HTTP::LocalServer->spawn(
-    #debug => 1,
-);
-
-#my $url = 'https://google.de/';
-
-t::helper::run_across_instances(\@instances, $instance_port, \&new_mech, 4, sub {
-    my( $file, $mech ) = splice @_; # so we move references
-
-    $mech->get($server->url);
-
-    $mech->click_button(number => 1);
+#!perl
+use warnings;
+use strict;
+use Test::More;
+use Log::Log4perl qw(:easy);
+
+use WWW::Mechanize::Chrome;
+use lib './inc', '../inc', '.';
+use Test::HTTP::LocalServer;
+
+use t::helper;
+
+Log::Log4perl->easy_init($ERROR);  # Set priority of root logger to ERROR
+
+# What instances of Chrome will we try?
+my $instance_port = 9222;
+my @instances = t::helper::browser_instances();
+
+if (my $err = t::helper::default_unavailable) {
+    plan skip_all => "Couldn't connect to Chrome: $@";
+    exit
+} else {
+    plan tests => 4*@instances;
+};
+
+sub new_mech {
+    WWW::Mechanize::Chrome->new(
+        autodie => 1,
+        @_,
+        #headless => 0,
+    );
+};
+
+my $server = Test::HTTP::LocalServer->spawn(
+    #debug => 1,
+);
+
+#my $url = 'https://google.de/';
+
+t::helper::run_across_instances(\@instances, $instance_port, \&new_mech, 4, sub {
+    my( $file, $mech ) = splice @_; # so we move references
+
+    $mech->get($server->url);
+
+    $mech->click_button(number => 1);
     like( $mech->uri, qr/formsubmit/, 'Clicking on button by number' );
     my $last = $mech->uri;
 
@@ -50,35 +50,25 @@
     is $mech->uri, $server->url, 'We went back';
 
     $mech->forward;
-
-    is $mech->uri, $last, 'We went forward';
-
-<<<<<<< HEAD
-    $mech->reload;
-    is $mech->uri, $last, 'We reloaded';
-});
-
-undef $server;
-
-done_testing;
-=======
-    my $version = $mech->chrome_version;
-    # Chrome v66+ pops up a "do you really want to reload" messagebox
-    # but provides no way of handling it :-(
-    # https://bugs.chromium.org/p/chromium/issues/detail?id=804371
-    #$mech->on_dialog(sub {
-    #    use Data::Dumper;
-    #    warn "***";
-    #    warn Dumper \@_;
-    #    warn "***";
-    #});
-    SKIP: {
-        if( $version =~ /\b(\d+)\b/ and $1 < 66 ) {
-            $mech->reload;
-            is $mech->uri, $last, 'We reloaded';
-        } else {
-            skip "Chrome v66+ doesn't know how to reload without hanging in a dialog box", 1;
-        }
-    };
-});
->>>>>>> 10188e2e
+
+    is $mech->uri, $last, 'We went forward';
+
+    my $version = $mech->chrome_version;
+    # Chrome v66+ pops up a "do you really want to reload" messagebox
+    # but provides no way of handling it :-(
+    # https://bugs.chromium.org/p/chromium/issues/detail?id=804371
+    #$mech->on_dialog(sub {
+    #    use Data::Dumper;
+    #    warn "***";
+    #    warn Dumper \@_;
+    #    warn "***";
+    #});
+    SKIP: {
+        if( $version =~ /\b(\d+)\b/ and $1 < 66 ) {
+            $mech->reload;
+            is $mech->uri, $last, 'We reloaded';
+        } else {
+            skip "Chrome v66+ doesn't know how to reload without hanging in a dialog box", 1;
+        }
+    };
+});