#!perl -w
use strict;
use Test::More;
use Log::Log4perl qw(:easy);

use WWW::Mechanize::Chrome;

use Test::HTTP::LocalServer;

use lib '.';
use t::helper;

<<<<<<< HEAD
Log::Log4perl->easy_init($ERROR);
=======
Log::Log4perl->easy_init($ERROR);  # Set priority of root logger to ERROR
>>>>>>> 56c57b3f

# What instances of Chrome will we try?
my $instance_port = 9222;
my @instances = t::helper::browser_instances();

if (my $err = t::helper::default_unavailable) {
    plan skip_all => "Couldn't connect to Chrome: $@";
    exit
} else {
    plan tests => 9*@instances;
};

sub new_mech {
    WWW::Mechanize::Chrome->new(
        autodie => 1,
        @_,
<<<<<<< HEAD
        #headless => 0,
=======
>>>>>>> 56c57b3f
    );
};

my $server = Test::HTTP::LocalServer->spawn(
    #debug => 1
);

t::helper::run_across_instances(\@instances, $instance_port, \&new_mech, 9, sub {
    my ($browser_instance, $mech) = @_;

    $mech->autodie(1);
    $mech->allow('javascript' => 1);
    $mech->get_local('76-infinite-scroll.html');

<<<<<<< HEAD
    is ($mech->infinite_scroll, 1, 'Can scroll down and retrieve new content');
    is (scroll_to_bottom($mech), 0, 'Can scroll down to end of infinite scroll');
=======
    is ($mech->infinite_scroll, 1, 'Can scroll down and retreive new content');
    is (scroll_to_bottom($mech), 0, 'Can scroll to end of infinite scroll'); 


>>>>>>> 56c57b3f
});

sub scroll_to_bottom {
  my $self = shift;
  while ($self->infinite_scroll(2)) { 
  }
}

<|MERGE_RESOLUTION|>--- conflicted
+++ resolved
@@ -10,11 +10,7 @@
 use lib '.';
 use t::helper;
 
-<<<<<<< HEAD
-Log::Log4perl->easy_init($ERROR);
-=======
 Log::Log4perl->easy_init($ERROR);  # Set priority of root logger to ERROR
->>>>>>> 56c57b3f
 
 # What instances of Chrome will we try?
 my $instance_port = 9222;
@@ -24,17 +20,13 @@
     plan skip_all => "Couldn't connect to Chrome: $@";
     exit
 } else {
-    plan tests => 9*@instances;
+    plan tests => 2*@instances;
 };
 
 sub new_mech {
     WWW::Mechanize::Chrome->new(
         autodie => 1,
         @_,
-<<<<<<< HEAD
-        #headless => 0,
-=======
->>>>>>> 56c57b3f
     );
 };
 
@@ -42,22 +34,16 @@
     #debug => 1
 );
 
-t::helper::run_across_instances(\@instances, $instance_port, \&new_mech, 9, sub {
+t::helper::run_across_instances(\@instances, $instance_port, \&new_mech, 2, sub {
     my ($browser_instance, $mech) = @_;
 
     $mech->autodie(1);
     $mech->allow('javascript' => 1);
     $mech->get_local('76-infinite-scroll.html');
 
-<<<<<<< HEAD
     is ($mech->infinite_scroll, 1, 'Can scroll down and retrieve new content');
-    is (scroll_to_bottom($mech), 0, 'Can scroll down to end of infinite scroll');
-=======
-    is ($mech->infinite_scroll, 1, 'Can scroll down and retreive new content');
     is (scroll_to_bottom($mech), 0, 'Can scroll to end of infinite scroll'); 
 
-
->>>>>>> 56c57b3f
 });
 
 sub scroll_to_bottom {
