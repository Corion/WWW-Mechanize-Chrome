--- conflicted
+++ resolved
@@ -1395,16 +1395,9 @@
 
 `/Applications/Google\ Chrome.app/Contents/MacOS/Google\ Chrome --version`
 
-<<<<<<< HEAD
-Unfortunatley, we aren't able to provide an exhaustive list of commands
-to determine if Chrome is installed for your particular system here. If you
-are having trouble determining whether Chrome is installed,
-please consult your system's documentation or a knowledgeable expert.
-=======
 or, if Chrome is installed for a single user:
 
 `/Users/<user_name>/Applications/Google\ Chrome.app/Contents/MacOS/Google\ Chrome --version`
->>>>>>> 1ff5e90b
 
 If you are having trouble finding, installing, or running Chrome on your
 system, please consult the appropriate documentation or a knowledgeable expert.
@@ -1480,7 +1473,7 @@
 
 # KNOWN ISSUES
 
-When Chrome is run in headless mode, Chrome throws a C<Lost UI shared context>
+When Chrome is run in headless mode, Chrome throws a `Lost UI shared context`
 error. This error can be ignored and does not affect the operation of this
 module.
 
