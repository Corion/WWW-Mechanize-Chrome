
[![Travis Build Status](https://travis-ci.org/Corion/WWW-Mechanize-Chrome.svg?branch=master)](https://travis-ci.org/Corion/WWW-Mechanize-Chrome)
[![AppVeyor Build Status](https://ci.appveyor.com/api/projects/status/github/Corion/WWW-Mechanize-Chrome?branch=master&svg=true)](https://ci.appveyor.com/project/Corion/WWW-Mechanize-Chrome)

CONTRIBUTING

See lib/WWW/Mechanize/Chrome/Contributing.pod

# NAME

WWW::Mechanize::Chrome - automate the Chrome browser

# SYNOPSIS

    use Log::Log4perl qw(:easy);
    use WWW::Mechanize::Chrome;

    Log::Log4perl->easy_init($ERROR);  # Set priority of root logger to ERROR
    my $mech = WWW::Mechanize::Chrome->new();
    $mech->get('https://google.com');

    $mech->eval_in_page('alert("Hello Chrome")');
    my $png= $mech->content_as_png();

## `WWW::Mechanize::Chrome->new %options`

    my $mech = WWW::Mechanize::Chrome->new();

- **autodie**

    Control whether HTTP errors are fatal.

        autodie => 0, # make HTTP errors non-fatal

    The default is to have HTTP errors fatal,
    as that makes debugging much easier than expecting
    you to actually check the results of every action.

- **host**

    Specify the host where Chrome listens

        host => 'localhost'

    Most likely you don't want to have Chrome listening on an outside port
    on a machine connected to the internet.

- **port**

    Specify the port of Chrome to connect to

        port => 9222

- **tab**

    Specify which tab to connect to

        tab => 'current'

    If you want to connect to a tab by title, you can pass in a regular expression
    matching that title. If you want to create a new tab, pass in a false value.

- **log**

    A premade [Log::Log4perl](https://metacpan.org/pod/Log::Log4perl) object

- **launch\_exe**

    Specify the path to the Chrome executable.

    The default is `chrome` on Windows and `google-chrome` elsewhere, as found via
    `$ENV{PATH}`.
    You can also provide this information from the outside to the class
    by setting `$ENV{CHROME_BIN}`.

- **start\_url**

    Launch Chrome with the given URL. Normally you would use
    the `->get` method instead.

- **launch\_arg**

    Specify additional parameters to the Chrome executable.

        launch_arg => [ "--some-new-parameter=foo" ],

    Interesting parameters might be

        '--start-maximized',
        '--window-size=1280x1696'
        '--ignore-certificate-errors'
        '--disable-background-networking',
        '--disable-client-side-phishing-detection',
        '--disable-component-update',
        '--disable-hang-monitor',
        '--disable-prompt-on-repost',
        '--disable-sync',
        '--disable-web-resources',
        '--disable-save-password-bubble'

        '--disable-default-apps',
        '--disable-infobars',
        '--disable-popup-blocking',
        '--disable-default-apps',
        '--disable-web-security',
        '--allow-running-insecure-content',

        '--load-extension'
        '--no-sandbox'

- **profile**

    Profile directory for this session. If not given, Chrome will use your current
    user profile.

- **incognito**

    Launch Chrome in incognito mode.

- **data\_directory**

    The base data directory for this session. If not given, Chrome will use your
    current base directory.

        use File::Temp 'tempdir';
        my $mech = WWW::Mechanize::Chrome->new(
            data_directory => tempdir(),        # create a fresh Chrome every time
        );

- **startup\_timeout**

        startup_timeout => 20,

    The maximum number of seconds to wait until Chrome is ready. This helps on slow
    systems where Chrome takes some time starting up. The process will try every
    second to connect to Chrome.

- **driver**

    A premade [Chrome::DevToolsProtocol](https://metacpan.org/pod/Chrome::DevToolsProtocol) object.

- **report\_js\_errors**

    If set to 1, after each request tests for Javascript errors and warns. Useful
    for testing with `use warnings qw(fatal)`.

- **mute\_audio**

    Mutes the audio output. This setting is enabled by default.

- **background\_networking**
- **client\_side\_phishing\_detection**
- **component\_update**
- **hang\_monitor**
- **prompt\_on\_repost**
- **sync**
- **web\_resources**
- **default\_apps**
- **infobars**
- **default\_apps**
- **popup\_blocking**
- **hide\_scrollbars**

You can override the class to implement the transport from the outside by
setting `$ENV{WWW_MECHANIZE_CHROME_TRANSPORT}` to the transport class.
This is mostly used for testing but can be useful to exclude the underlying
websocket implementation(s) as source of bugs.

## `WWW::Mechanize::Chrome->find_executable`

    my $chrome = WWW::Mechanize::Chrome->find_executable();

    my $chrome = WWW::Mechanize::Chrome->find_executable(
        'chromium.exe',
        '.\\my-chrome-versions\\',
    );

Finds the first Chrome executable in the path (`$ENV{PATH}`). For Windows, it
also looks in `$ENV{ProgramFiles}`, `$ENV{ProgramFiles(x86)}`
and `$ENV{"ProgramFilesW6432"}`.

This is used to find the default Chrome executable if none was given through
the `launch_exe` option.

## `$mech->chrome_version`

    print $mech->chrome_version;

Returns the version of the Chrome executable that is used. This information
needs launching the browser and asking for the version via the network.

## `$mech->chrome_version_info`

    print $mech->chrome_version_info->{Browser};

Returns the version information of the Chrome executable and various other
APIs of Chrome that the object is connected to.

## `$mech->driver`

    my $driver = $mech->driver

Access the [Chrome::DevToolsProtocol](https://metacpan.org/pod/Chrome::DevToolsProtocol) instance connecting to Chrome.

## `$mech->tab`

    my $tab = $mech->tab

Access the tab hash of the [Chrome::DevToolsProtocol](https://metacpan.org/pod/Chrome::DevToolsProtocol) instance connecting
to Chrome. This represents the tab we control.

## `$mech->allow( %options )`

    $mech->allow( javascript => 1 );

Allow or disallow execution of Javascript

## `$mech->emulateNetworkConditions( %options )`

    # Go offline
    $mech->emulateNetworkConditions(
        offline => JSON::true,
        latency => 10, # ms ping
        downloadThroughput => 0, # bytes/s
        uploadThroughput => 0, # bytes/s
        connectionType => 'offline', # cellular2g, cellular3g, cellular4g, bluetooth, ethernet, wifi, wimax, other.
    );

## `$mech->setRequestInterception( @patterns )`

    $mech->setRequestInterception(
        { urlPattern => '*', resourceType => 'Document', interceptionStage => 'Request'},
        { urlPattern => '*', resourceType => 'Media', interceptionStage => 'Response'},
    );

Sets the list of request patterns and resource types for which the interception
callback will be invoked.

## `$mech->add_listener`

    my $url_loaded = $mech->add_listener('Network.responseReceived', sub {
        my( $info ) = @_;
        warn "Loaded URL "
             . $info->{params}->{response}->{url}
             . ": "
             . $info->{params}->{response}->{status};
        warn "Resource timing: " . Dumper $info->{params}->{response}->{timing};
    });

Returns a listener object. If that object is discarded, the listener callback
will be removed.

Calling this method in void context croaks.

To see the browser console live from your Perl script, use the following:

    my $console = $mech->add_listener('Runtime.consoleAPICalled', sub {
      warn join ", ",
          map { $_->{value} // $_->{description} }
          @{ $_[0]->{params}->{args} };
    });

## `$mech->on_request_intercepted( $cb )`

    $mech->on_request_intercepted( sub {
        my( $mech, $info ) = @_;
        warn $info->{request}->{url};
        $mech->continueInterceptedRequest_future(
            interceptionId => $info->{interceptionId}
        )
    });

A callback for intercepted requests that match the patterns set up
via `setRequestInterception`.

If you return a future from this callback, it will not be discarded but kept in
a safe place.

## `$mech->searchInResponseBody( $id, %options )`

    my $request_id = ...;
    my @matches = $mech->searchInResponseBody(
        requestId     => $request_id,
        query         => 'rumpelstiltskin',
        caseSensitive => JSON::true,
        isRegex       => JSON::false,
    );
    for( @matches ) {
        print $_->{lineNumber}, ":", $_->{lineContent}, "\n";
    };

Returns the matches (if any) for a string or regular expression within
a response.

## `$mech->on_dialog( $cb )`

    $mech->on_dialog( sub {
        my( $mech, $dialog ) = @_;
        warn $dialog->{message};
        $mech->handle_dialog( 1 ); # click "OK" / "yes" instead of "cancel"
    });

A callback for Javascript dialogs (`alert()`, `prompt()`, ... )

## `$mech->handle_dialog( $accept, $prompt = undef )`

    $mech->on_dialog( sub {
        my( $mech, $dialog ) = @_;
        warn "[Javascript $dialog->{type}]: $dialog->{message}";
        $mech->handle_dialog( 1 ); # click "OK" / "yes" instead of "cancel"
    });

Closes the current Javascript dialog. Depending on

## `$mech->js_console_entries()`

    print $_->{type}, " ", $_->{message}, "\n"
        for $mech->js_console_entries();

An interface to the Javascript Error Console

Returns the list of entries in the JEC

## `$mech->js_errors()`

    print "JS error: ", $_->{message}, "\n"
        for $mech->js_errors();

Returns the list of errors in the JEC

## `$mech->clear_js_errors()`

    $mech->clear_js_errors();

Clears all Javascript messages from the console

## `$mech->eval_in_page( $str )`

## `$mech->eval( $str )`

    my ($value, $type) = $mech->eval( '2+2' );

Evaluates the given Javascript fragment in the
context of the web page.
Returns a pair of value and Javascript type.

This allows access to variables and functions declared
"globally" on the web page.

This method is special to WWW::Mechanize::Chrome.

## `$mech->eval_in_chrome $code, @args`

    $mech->eval_in_chrome(<<'JS', "Foobar/1.0");
        this.settings.userAgent= arguments[0]
    JS

Evaluates Javascript code in the context of Chrome.

This allows you to modify properties of Chrome.

This is currently not implemented.

## `$mech->callFunctionOn( $function, @arguments )`

    my ($value, $type) = $mech->callFunctionOn( 'function(greeting) { alert(greeting)}', 'Hello World' );

Runs the given function with the specified arguments.

This method is special to WWW::Mechanize::Chrome.

## `$mech->highlight_node( @nodes )`

    my @links = $mech->selector('a');
    $mech->highlight_node(@links);
    print $mech->content_as_png();

Convenience method that marks all nodes in the arguments
with a red frame.

This is convenient if you need visual verification that you've
got the right nodes.

# NAVIGATION METHODS

## `$mech->get( $url, %options )`

    my $response = $mech->get( $url );

Retrieves the URL `URL`.

It returns a [HTTP::Response](https://metacpan.org/pod/HTTP::Response) object for interface compatibility
with [WWW::Mechanize](https://metacpan.org/pod/WWW::Mechanize).

Note that Chrome does not support download of files.

## `$mech->_collectEvents`

    my $events = $mech->_collectEvents(
        sub { $_[0]->{method} eq 'Page.loadEventFired' }
    );
    my( $e,$r) = Future->wait_all( $events, $self->driver->send_message(...));

Internal method to create a Future that waits for an event that is sent by Chrome.

The subroutine is the predicate to check to see if the current event
is the event we have been waiting for.

The result is a Future that will return all captured events.

## `$mech->get_local( $filename , %options )`

    $mech->get_local('test.html');

Shorthand method to construct the appropriate
`file://` URI and load it into Chrome. Relative
paths will be interpreted as relative to `$0`.

This method accepts the same options as `->get()`.

This method is special to WWW::Mechanize::Chrome but could
also exist in WWW::Mechanize through a plugin.

**Warning**: Chrome does not handle local files well. Especially
subframes do not get loaded properly.

## `$mech->getRequestPostData`

    if( $info->{params}->{response}->{requestHeaders}->{":method"} eq 'POST' ) {
        $req->{postBody} = $m->getRequestPostData( $id );
    };

Retrieves the data sent with a POST request

## `$mech->post( $url, %options )`

**not implemented**

    $mech->post( 'http://example.com',
        params => { param => "Hello World" },
        headers => {
          "Content-Type" => 'application/x-www-form-urlencoded',
        },
        charset => 'utf-8',
    );

Sends a POST request to `$url`.

A `Content-Length` header will be automatically calculated if
it is not given.

The following options are recognized:

- `headers` - a hash of HTTP headers to send. If not given,
the content type will be generated automatically.
- `data` - the raw data to send, if you've encoded it already.

## `$mech->reload( %options )`

    $mech->reload( ignoreCache => 1 )

Acts like the reload button in a browser: repeats the current request.
The history (as per the "back" method) is not altered.

Returns the HTTP::Response object from the reload, or undef if there's no
current request.

## `$mech->set_download_directory( $dir )`

    my $downloads = tempdir();
    $mech->set_download_directory( $downloads );

Enables automatic file downloads and sets the directory where the files
will be downloaded to. Setting this to undef will disable downloads again.

The directory in `$dir` must be an absolute path, since Chrome does not know
about the current directory of your Perl script.

## `$mech->add_header( $name => $value, ... )`

    $mech->add_header(
        'X-WWW-Mechanize-Chrome' => "I'm using it",
        Encoding => 'text/klingon',
    );

This method sets up custom headers that will be sent with **every** HTTP(S)
request that Chrome makes.

Note that currently, we only support one value per header.

## `$mech->delete_header( $name , $name2... )`

    $mech->delete_header( 'User-Agent' );

Removes HTTP headers from the agent's list of special headers. Note
that Chrome may still send a header with its default value.

## `$mech->reset_headers`

    $mech->reset_headers();

Removes all custom headers and makes Chrome send its defaults again.

## `$mech->block_urls()`

    $mech->block_urls( '//facebook.com/js/conversions/tracking.js' );

Sets the list of blocked URLs. These URLs will not be retrieved by Chrome
when loading a page. This is useful to eliminate tracking images or to test
resilience in face of bad network conditions.

## `$mech->res()` / `$mech->response(%options)`

    my $response = $mech->response(headers => 0);

Returns the current response as a [HTTP::Response](https://metacpan.org/pod/HTTP::Response) object.

## `$mech->success()`

    $mech->get('http://google.com');
    print "Yay"
        if $mech->success();

Returns a boolean telling whether the last request was successful.
If there hasn't been an operation yet, returns false.

This is a convenience function that wraps `$mech->res->is_success`.

## `$mech->status()`

    $mech->get('http://google.com');
    print $mech->status();
    # 200

Returns the HTTP status code of the response.
This is a 3-digit number like 200 for OK, 404 for not found, and so on.

## `$mech->back()`

    $mech->back();

Goes one page back in the page history.

Returns the (new) response.

## `$mech->forward()`

    $mech->forward();

Goes one page forward in the page history.

Returns the (new) response.

## `$mech->stop()`

    $mech->stop();

Stops all loading in Chrome, as if you pressed `ESC`.

This function is mostly of use in callbacks or in a timer callback from your
event loop.

## `$mech->uri()`

    print "We are at " . $mech->uri;

Returns the current document URI.

## `$mech->infinite_scroll( [$wait_time_in_seconds] )`

    $new_content_found = $mech->infinite_scroll(3);

<<<<<<< HEAD
This method is useful for webpages that load content via "infinite scroll"
javascript functions. It scrolls to the bottom of the web page and waits for
up to the number of seconds via `$wait_time_in_seconds` for new content
to be loaded into the web page. The default is to wait up to 120 seconds so you
will likely want to make this much more reasonable.
=======
Loads content into pages that have "infinite scroll" capabilities by scrolling
to the bottom of the web page and waiting up to the number of seconds, as set by
the optional C<$wait_time_in_seconds> argument, for the browser to load more
content. The default is to wait up to 20 seconds. For reasonbly fast sites,
the wait time can be set much lower.
>>>>>>> 56c57b3f

The method returns a boolean C<true> if new content is loaded, C<false>
otherwise. You can scroll to the end (if there is one) of an infinitely
scrolling page with something like this:

    while( $mech->infinite_scroll ) {
        # Avoid infinite loop in case scrolling is truly infinite
        last if $count++ >= 100;
    }

# CONTENT METHODS

## `$mech->document_future()`

## `$mech->document()`

    print $self->document->{nodeId};

This is WWW::Mechanize::Chrome specific.

## `$mech->content( %options )`

    print $mech->content;
    print $mech->content( format => 'html' ); # default
    print $mech->content( format => 'text' ); # identical to ->text

This always returns the content as a Unicode string. It tries
to decode the raw content according to its input encoding.
This currently only works for HTML pages, not for images etc.

Recognized options:

- `format` - the stuff to return

    The allowed values are `html` and `text`. The default is `html`.

## `$mech->text()`

    print $mech->text();

Returns the text of the current HTML content.  If the content isn't
HTML, $mech will die.

## `$mech->content_encoding()`

    print "The content is encoded as ", $mech->content_encoding;

Returns the encoding that the content is in. This can be used
to convert the content from UTF-8 back to its native encoding.

## `$mech->update_html( $html )`

    $mech->update_html($html);

Writes `$html` into the current document. This is mostly
implemented as a convenience method for [HTML::Display::MozRepl](https://metacpan.org/pod/HTML::Display::MozRepl).

## `$mech->base()`

    print $mech->base;

Returns the URL base for the current page.

The base is either specified through a `base`
tag or is the current URL.

This method is specific to WWW::Mechanize::Chrome.

## `$mech->content_type()`

## `$mech->ct()`

    print $mech->content_type;

Returns the content type of the currently loaded document

## `$mech->is_html()`

    print $mech->is_html();

Returns true/false on whether our content is HTML, according to the
HTTP headers.

## `$mech->title()`

    print "We are on page " . $mech->title;

Returns the current document title.

# EXTRACTION METHODS

## `$mech->links()`

    print $_->text . " -> " . $_->url . "\n"
        for $mech->links;

Returns all links in the document as [WWW::Mechanize::Link](https://metacpan.org/pod/WWW::Mechanize::Link) objects.

Currently accepts no parameters. See `->xpath`
or `->selector` when you want more control.

## `$mech->selector( $css_selector, %options )`

    my @text = $mech->selector('p.content');

Returns all nodes matching the given CSS selector. If
`$css_selector` is an array reference, it returns
all nodes matched by any of the CSS selectors in the array.

This takes the same options that `->xpath` does.

This method is implemented via [WWW::Mechanize::Plugin::Selector](https://metacpan.org/pod/WWW::Mechanize::Plugin::Selector).

## `$mech->find_link_dom( %options )`

    print $_->{innerHTML} . "\n"
        for $mech->find_link_dom( text_contains => 'CPAN' );

A method to find links, like [WWW::Mechanize](https://metacpan.org/pod/WWW::Mechanize)'s
`->find_links` method. This method returns DOM objects from
Chrome instead of WWW::Mechanize::Link objects.

Note that Chrome
might have reordered the links or frame links in the document
so the absolute numbers passed via `n`
might not be the same between
[WWW::Mechanize](https://metacpan.org/pod/WWW::Mechanize) and [WWW::Mechanize::Chrome](https://metacpan.org/pod/WWW::Mechanize::Chrome).

The supported options are:

- `text` and `text_contains` and `text_regex`

    Match the text of the link as a complete string, substring or regular expression.

    Matching as a complete string or substring is a bit faster, as it is
    done in the XPath engine of Chrome.

- `id` and `id_contains` and `id_regex`

    Matches the `id` attribute of the link completely or as part

- `name` and `name_contains` and `name_regex`

    Matches the `name` attribute of the link

- `url` and `url_regex`

    Matches the URL attribute of the link (`href`, `src` or `content`).

- `class` - the `class` attribute of the link
- `n` - the (1-based) index. Defaults to returning the first link.
- `single` - If true, ensure that only one element is found. Otherwise croak
or carp, depending on the `autodie` parameter.
- `one` - If true, ensure that at least one element is found. Otherwise croak
or carp, depending on the `autodie` parameter.

    The method `croak`s if no link is found. If the `single` option is true,
    it also `croak`s when more than one link is found.

## `$mech->find_link( %options )`

    print $_->text . "\n"
        for $mech->find_link( text_contains => 'CPAN' );

A method quite similar to [WWW::Mechanize](https://metacpan.org/pod/WWW::Mechanize)'s method.
The options are documented in `->find_link_dom`.

Returns a [WWW::Mechanize::Link](https://metacpan.org/pod/WWW::Mechanize::Link) object.

This defaults to not look through child frames.

## `$mech->find_all_links( %options )`

    print $_->text . "\n"
        for $mech->find_all_links( text_regex => qr/google/i );

Finds all links in the document.
The options are documented in `->find_link_dom`.

Returns them as list or an array reference, depending
on context.

This defaults to not look through child frames.

## `$mech->find_all_links_dom %options`

    print $_->{innerHTML} . "\n"
        for $mech->find_all_links_dom( text_regex => qr/google/i );

Finds all matching linky DOM nodes in the document.
The options are documented in `->find_link_dom`.

Returns them as list or an array reference, depending
on context.

This defaults to not look through child frames.

## `$mech->follow_link( $link )`

## `$mech->follow_link( %options )`

    $mech->follow_link( xpath => '//a[text() = "Click here!"]' );

Follows the given link. Takes the same parameters that `find_link_dom`
uses.

Note that `->follow_link` will only try to follow link-like
things like `A` tags.

## `$mech->xpath( $query, %options )`

    my $link = $mech->xpath('//a[id="clickme"]', one => 1);
    # croaks if there is no link or more than one link found

    my @para = $mech->xpath('//p');
    # Collects all paragraphs

    my @para_text = $mech->xpath('//p/text()', type => $mech->xpathResult('STRING_TYPE'));
    # Collects all paragraphs as text

Runs an XPath query in Chrome against the current document.

If you need more information about the returned results,
use the `->xpathEx()` function.

The options allow the following keys:

- `document` - document in which the query is to be executed. Use this to
search a node within a specific subframe of `$mech->document`.
- `frames` - if true, search all documents in all frames and iframes.
This may or may not conflict with `node`. This will default to the
`frames` setting of the WWW::Mechanize::Chrome object.
- `node` - node relative to which the query is to be executed. Note
that you will have to use a relative XPath expression as well. Use

        .//foo

    instead of

        //foo

- `single` - If true, ensure that only one element is found. Otherwise croak
or carp, depending on the `autodie` parameter.
- `one` - If true, ensure that at least one element is found. Otherwise croak
or carp, depending on the `autodie` parameter.
- `maybe` - If true, ensure that at most one element is found. Otherwise
croak or carp, depending on the `autodie` parameter.
- `all` - If true, return all elements found. This is the default.
You can use this option if you want to use `->xpath` in scalar context
to count the number of matched elements, as it will otherwise emit a warning
for each usage in scalar context without any of the above restricting options.
- `any` - no error is raised, no matter if an item is found or not.

Returns the matched results as [WWW::Mechanize::Chrome::Node](https://metacpan.org/pod/WWW::Mechanize::Chrome::Node) objects.

You can pass in a list of queries as an array reference for the first parameter.
The result will then be the list of all elements matching any of the queries.

This is a method that is not implemented in WWW::Mechanize.

In the long run, this should go into a general plugin for
[WWW::Mechanize](https://metacpan.org/pod/WWW::Mechanize).

## `$mech->by_id( $id, %options )`

    my @text = $mech->by_id('_foo:bar');

Returns all nodes matching the given ids. If
`$id` is an array reference, it returns
all nodes matched by any of the ids in the array.

This method is equivalent to calling `->xpath` :

    $self->xpath(qq{//*[\@id="$_"]}, %options)

It is convenient when your element ids get mistaken for
CSS selectors.

## `$mech->click( $name [,$x ,$y] )`

    $mech->click( 'go' );
    $mech->click({ xpath => '//button[@name="go"]' });

Has the effect of clicking a button (or other element) on the current form. The
first argument is the `name` of the button to be clicked. The second and third
arguments (optional) allow you to specify the (x,y) coordinates of the click.

If there is only one button on the form, `$mech->click()` with
no arguments simply clicks that one button.

If you pass in a hash reference instead of a name,
the following keys are recognized:

- `selector` - Find the element to click by the CSS selector
- `xpath` - Find the element to click by the XPath query
- `dom` - Click on the passed DOM element

    You can use this to click on arbitrary page elements. There is no convenient
    way to pass x/y co-ordinates with this method.

- `id` - Click on the element with the given id

    This is useful if your document ids contain characters that
    do look like CSS selectors. It is equivalent to

        xpath => qq{//*[\@id="$id"]}

Returns a [HTTP::Response](https://metacpan.org/pod/HTTP::Response) object.

As a deviation from the WWW::Mechanize API, you can also pass a
hash reference as the first parameter. In it, you can specify
the parameters to search much like for the `find_link` calls.

## `$mech->click_button( ... )`

    $mech->click_button( name => 'go' );
    $mech->click_button( input => $mybutton );

Has the effect of clicking a button on the current form by specifying its
name, value, or index. Its arguments are a list of key/value pairs. Only
one of name, number, input or value must be specified in the keys.

- `name` - name of the button
- `value` - value of the button
- `input` - DOM node
- `id` - id of the button
- `number` - number of the button

If you find yourself wanting to specify a button through its
`selector` or `xpath`, consider using `->click` instead.

# FORM METHODS

## `$mech->current_form()`

    print $mech->current_form->{name};

Returns the current form.

This method is incompatible with [WWW::Mechanize](https://metacpan.org/pod/WWW::Mechanize).
It returns the DOM `<form>` object and not
a [HTML::Form](https://metacpan.org/pod/HTML::Form) instance.

The current form will be reset by WWW::Mechanize::Chrome
on calls to `->get()` and `->get_local()`,
and on calls to `->submit()` and `->submit_with_fields`.

## `$mech->dump_forms( [$fh] )`

    open my $fh, '>', 'form-log.txt'
        or die "Couldn't open logfile 'form-log.txt': $!";
    $mech->dump_forms( $fh );

Prints a dump of the forms on the current page to
the filehandle `$fh`. If `$fh` is not specified or is undef, it dumps
to `STDOUT`.

## `$mech->form_name( $name [, %options] )`

    $mech->form_name( 'search' );

Selects the current form by its name. The options
are identical to those accepted by the ["$mech->xpath"](#mech-xpath) method.

## `$mech->form_id( $id [, %options] )`

    $mech->form_id( 'login' );

Selects the current form by its `id` attribute.
The options
are identical to those accepted by the ["$mech->xpath"](#mech-xpath) method.

This is equivalent to calling

    $mech->by_id($id,single => 1,%options)

## `$mech->form_number( $number [, %options] )`

    $mech->form_number( 2 );

Selects the _number_th form.
The options
are identical to those accepted by the ["$mech->xpath"](#mech-xpath) method.

## `$mech->form_with_fields( [$options], @fields )`

    $mech->form_with_fields(
        'user', 'password'
    );

Find the form which has the listed fields.

If the first argument is a hash reference, it's taken
as options to `->xpath`.

See also ["$mech->submit\_form"](#mech-submit_form).

## `$mech->forms( %options )`

    my @forms = $mech->forms();

When called in a list context, returns a list
of the forms found in the last fetched page.
In a scalar context, returns a reference to
an array with those forms.

The options
are identical to those accepted by the ["$mech->selector"](#mech-selector) method.

The returned elements are the DOM `<form>` elements.

## `$mech->field( $selector, $value, [,\@pre_events [,\@post_events]] )`

    $mech->field( user => 'joe' );
    $mech->field( not_empty => '', [], [] ); # bypass JS validation

Sets the field with the name given in `$selector` to the given value.
Returns the value.

The method understands very basic CSS selectors in the value for `$selector`,
like the [HTML::Form](https://metacpan.org/pod/HTML::Form) find\_input() method.

A selector prefixed with '#' must match the id attribute of the input.
A selector prefixed with '.' matches the class attribute. A selector
prefixed with '^' or with no prefix matches the name attribute.

By passing the array reference `@pre_events`, you can indicate which
Javascript events you want to be triggered before setting the value.
`@post_events` contains the events you want to be triggered
after setting the value.

By default, the events set in the
constructor for `pre_events` and `post_events`
are triggered.

## `$mech->upload( $selector, $value )`

    $mech->upload( user_picture => 'C:/Users/Joe/face.png' );

Sets the file upload field with the name given in `$selector` to the given
file. The filename must be an absolute path and filename in the local
filesystem.

The method understands very basic CSS selectors in the value for `$selector`,
like the `->field` method.

## `$mech->value( $selector_or_element, [%options] )`

    print $mech->value( 'user' );

Returns the value of the field given by `$selector_or_name` or of the
DOM element passed in.

The legacy form of

    $mech->value( name => value );

is also still supported but will likely be deprecated
in favour of the `->field` method.

For fields that can have multiple values, like a `select` field,
the method is context sensitive and returns the first selected
value in scalar context and all values in list context.

Note that this method does not support file uploads. See the `->upload`
method for that.

## `$mech->get_set_value( %options )`

Allows fine-grained access to getting/setting a value
with a different API. Supported keys are:

    name
    value
    pre
    post

in addition to all keys that `$mech->xpath` supports.

## `$mech->submit( $form )`

    $mech->submit;

Submits the form. Note that this does **not** fire the `onClick`
event and thus also does not fire eventual Javascript handlers.
Maybe you want to use `$mech->click` instead.

The default is to submit the current form as returned
by `$mech->current_form`.

## `$mech->submit_form( %options )`

    $mech->submit_form(
        with_fields => {
            user => 'me',
            pass => 'secret',
        }
    );

This method lets you select a form from the previously fetched page,
fill in its fields, and submit it. It combines the form\_number/form\_name,
set\_fields and click methods into one higher level call. Its arguments are
a list of key/value pairs, all of which are optional.

- `form => $mech->current_form()`

    Specifies the form to be filled and submitted. Defaults to the current form.

- `fields => \%fields`

    Specifies the fields to be filled in the current form

- `with_fields => \%fields`

    Probably all you need for the common case. It combines a smart form selector
    and data setting in one operation. It selects the first form that contains
    all fields mentioned in \\%fields. This is nice because you don't need to
    know the name or number of the form to do this.

    (calls ["$mech->form\_with\_fields()"](#mech-form_with_fields) and ["$mech->set\_fields()"](#mech-set_fields)).

    If you choose this, the form\_number, form\_name, form\_id and fields options
    will be ignored.

## `$mech->set_fields( $name => $value, ... )`

    $mech->set_fields(
        user => 'me',
        pass => 'secret',
    );

This method sets multiple fields of the current form. It takes a list of
field name and value pairs. If there is more than one field with the same
name, the first one found is set. If you want to select which of the
duplicate field to set, use a value which is an anonymous array which
has the field value and its number as the 2 elements.

# CONTENT MONITORING METHODS

## `$mech->is_visible( $element )`

## `$mech->is_visible(  %options )`

    if ($mech->is_visible( selector => '#login' )) {
        print "You can log in now.";
    };

Returns true if the element is visible, that is, it is
a member of the DOM and neither it nor its ancestors have
a CSS `visibility` attribute of `hidden` or
a `display` attribute of `none`.

You can either pass in a DOM element or a set of key/value
pairs to search the document for the element you want.

- `xpath` - the XPath query
- `selector` - the CSS selector
- `dom` - a DOM node

The remaining options are passed through to either the
[/$mech->xpath](https://metacpan.org/pod/xpath) or [/$mech->selector](https://metacpan.org/pod/selector) method.

## `$mech->wait_until_invisible( $element )`

## `$mech->wait_until_invisible( %options )`

    $mech->wait_until_invisible( $please_wait );

Waits until an element is not visible anymore.

Takes the same options as ["->is\_visible" in $mech->is\_visible](https://metacpan.org/pod/$mech->is_visible#is_visible).

In addition, the following options are accepted:

- `timeout` - the timeout after which the function will `croak`. To catch
the condition and handle it in your calling program, use an [eval](https://metacpan.org/pod/eval) block.
A timeout of `0` means to never time out.
- `sleep` - the interval in seconds used to [sleep](https://metacpan.org/pod/sleep). Subsecond
intervals are possible.

Note that when passing in a selector, that selector is requeried
on every poll instance. So the following query will work as expected:

    xpath => '//*[contains(text(),"stand by")]'

This also means that if your selector query relies on finding
a changing text, you need to pass the node explicitly instead of
passing the selector.

## `$mech->wait_until_visible( %options )`

    $mech->wait_until_visible( selector => 'a.download' );

Waits until an query returns a visible element.

Takes the same options as ["->is\_visible" in $mech->is\_visible](https://metacpan.org/pod/$mech->is_visible#is_visible).

In addition, the following options are accepted:

- `timeout` - the timeout after which the function will `croak`. To catch
the condition and handle it in your calling program, use an [eval](https://metacpan.org/pod/eval) block.
A timeout of `0` means to never time out.
- `sleep` - the interval in seconds used to [sleep](https://metacpan.org/pod/sleep). Subsecond
intervals are possible.

Note that when passing in a selector, that selector is requeried
on every poll instance. So the following query will work as expected:

# CONTENT RENDERING METHODS

## `$mech->content_as_png()`

    my $png_data = $mech->content_as_png();

    # Create scaled-down 480px wide preview
    my $png_data = $mech->content_as_png(undef, { width => 480 });

Returns the given tab or the current page rendered as PNG image.

All parameters are optional.

This method is specific to WWW::Mechanize::Chrome.

## `$mech->saveResources_future`

    my $file_map = $mech->saveResources_future(
        target_file => 'this_page.html',
        target_dir  => 'this_page_files/',
    )->get();

Rough prototype of "Save Complete Page" feature

## `$mech->viewport_size`

    print Dumper $mech->viewport_size;
    $mech->viewport_size({ width => 1388, height => 792 });

Returns (or sets) the new size of the viewport (the "window").

The recognized keys are:

    width
    height
    deviceScaleFactor
    mobile
    screenWidth
    screenHeight
    positionX
    positionY

## `$mech->element_as_png( $element )`

    my $shiny = $mech->selector('#shiny', single => 1);
    my $i_want_this = $mech->element_as_png($shiny);

Returns PNG image data for a single element

## `$mech->render_element( %options )`

    my $shiny = $mech->selector('#shiny', single => 1);
    my $i_want_this= $mech->render_element(
        element => $shiny,
        format => 'png',
    );

Returns the data for a single element
or writes it to a file. It accepts
all options of `->render_content`.

Note that while the image will have the node in the upper left
corner, the width and height of the resulting image will still
be the size of the browser window. Cut the image using
`element_coordinates` if you need exactly the element.

## `$mech->element_coordinates( $element )`

    my $shiny = $mech->selector('#shiny', single => 1);
    my ($pos) = $mech->element_coordinates($shiny);
    print $pos->{left},',', $pos->{top};

Returns the page-coordinates of the `$element`
in pixels as a hash with four entries, `left`, `top`, `width` and `height`.

This function might get moved into another module more geared
towards rendering HTML.

## `$mech->render_content(%options)`

    my $pdf_data = $mech->render_content( format => 'pdf' );

Returns the current page rendered as PDF or PNG
as a bytestring.

Note that the PDF format will only be successful with headless Chrome. At least
on Windows, when launching Chrome with a UI, printing to PDF will
be unavailable.

This method is specific to WWW::Mechanize::Chrome.

## `$mech->content_as_pdf(%options)`

    my $pdf_data = $mech->content_as_pdf();

Returns the current page rendered in PDF format as a bytestring.

Note that this method will only be successful with headless Chrome. At least on
Windows, when launching Chrome with a UI, printing to PDF will be unavailable.

This method is specific to WWW::Mechanize::Chrome.

# INTERNAL METHODS

These are methods that are available but exist mostly as internal
helper methods. Use of these is discouraged.

## `$mech->element_query( \@elements, \%attributes )`

    my $query = $mech->element_query(['input', 'select', 'textarea'],
                               { name => 'foo' });

Returns the XPath query that searches for all elements with `tagName`s
in `@elements` having the attributes `%attributes`. The `@elements`
will form an `or` condition, while the attributes will form an `and`
condition.

# DEBUGGING METHODS

This module can collect the screencasts that Chrome can produce. The screencasts
are sent to your callback which either feeds them to `ffmpeg` to create a video
out of them or dumps them to disk as sequential images.

    sub saveFrame {
        my( $mech, $framePNG ) = @_;
        # just ignore this frame
    }

    $mech->setScreenFrameCallback( \&saveFrame );
    ... do stuff ...
    $mech->setScreenFrameCallback( undef ); # stop recording

## `$mech->sleep`

    $mech->sleep( 2 ); # wait for things to settle down

Suspends the progress of the program while still handling messages from
Chrome.

The main use of this method is to give Chrome enough time to send all its
screencast frames and to catch up before shutting down the connection.

# INCOMPATIBILITIES WITH WWW::Mechanize

As this module is in a very early stage of development,
there are many incompatibilities. The main thing is
that only the most needed WWW::Mechanize methods
have been implemented by me so far.

## Unsupported Methods

At least the following methods are unsupported:

- `->find_all_inputs`

    This function is likely best implemented through `$mech->selector`.

- `->find_all_submits`

    This function is likely best implemented through `$mech->selector`.

- `->images`

    This function is likely best implemented through `$mech->selector`.

- `->find_image`

    This function is likely best implemented through `$mech->selector`.

- `->find_all_images`

    This function is likely best implemented through `$mech->selector`.

## Functions that will likely never be implemented

These functions are unlikely to be implemented because
they make little sense in the context of Chrome.

- `->clone`
- `->credentials( $username, $password )`
- `->get_basic_credentials( $realm, $uri, $isproxy )`
- `->clear_credentials()`
- `->put`

    I have no use for it

- `->post`

    This module does not yet support POST requests

# INSTALLING

## Install the `chrome` executable

`WWW::Mechanize::Chrome` requires that you have the Chrome browser installed
on your system. If Chrome is not installed, please consult
[Google's instructions](https://support.google.com/chrome/answer/95346) for
help installing the Chrome browser.

`WWW::Mechanize::Chrome` will do its best to locate Chrome's executable file
on your system. With any luck, it will find the executable you want to use. If
`WWW::Mechanize::Chrome` does not find Chrome on your system or you want to
use a different executable, you can use the `launch_exe` constructor argument
to tell `WWW::Mechanize::Chrome` where to find it. You can alse set the
`CHROME_BIN` environment variable to the absolute path of the executable.

## Test the `chrome` executable

You should verify that Chrome's executable is working properly. On Ubuntu, the
executable is typically named `chrome-browser` and so you can test Chrome's
installation with:

`chrome-browser --version`

and you should see something like `Google Chrome 67.0.3396.99` returned.

Note that the command you run will vary based on your operating sytem and
possibly the version of Chrome installed.

On a Debian system, for example, the command will most likely be something
like:

`` `google-chrome-stable --version `` or
`` `google-chrome-beta --version `` or
`google-chrome-unstable --version`

On Windows, the executable is named `chrome.exe` and doesn't output
information to the console but you can check that Chrome starts by running:

`chrome`

in the terminal.

On MacOS, the executable can usually be be found inside the `Google Chrome.app`
package in the `/Applications` directory and its installation can be
tested with something like the following:

`/Applications/Google\ Chrome.app/Contents/MacOS/Google\ Chrome --version`

or, if Chrome is installed for a single user:

`/Users/<user_name>/Applications/Google\ Chrome.app/Contents/MacOS/Google\ Chrome --version`

If you are having trouble finding, installing, or running Chrome on your
system, please consult the appropriate documentation or a knowledgeable expert.

## Chrome versions

Note that the Chrome version numbers do not denote availability of features.
Features can still be added to Chrome v62 when Chrome v64 is already out.

If you are serious about automating a website, use a separate copy of Chrome
and disable its automatic updates.

## Module prerequisites on OSX

### [Imager::File::PNG](https://metacpan.org/pod/Imager::File::PNG)

This module relies on [Imager](https://metacpan.org/pod/Imager) for processing screenshots. If you don't need
this functionality, you can ignore the [Imager](https://metacpan.org/pod/Imager) and [Imager::File::PNG](https://metacpan.org/pod/Imager::File::PNG)
installation and use this module with the system Perl provided by Apple.

The installation of [Imager::File::PNG](https://metacpan.org/pod/Imager::File::PNG) works on OSX using the Homebrew tool
and the Perl installable through Homebrew:

    brew install perl-5.28
    brew install libpng
    cpan Imager::File::PNG

I haven't been able to make it work using the system Perl.

# RUNNING THE TEST SUITE

The normal test invocation is 'make test'.

If your executable has a different name than `chrome-browser` or
`chrome.exe` or is not in your path, then set the environment variable
`CHROME_BIN` to the absolute path.

If you have Chrome already running, it must have been started with the
`<--remote-debugging-port=9222`> option to enable access to the developer API.
You may want to set up a dedicated and version pinned version of Chrome for your
automation.

The test suite is apt to disturb your display when a locally running chrome
browser gets animated. On unixish systems you can avoid this kind of disturbance
by (1) not running any chrome binary and (2) start a separate display with Xvfb
and (3) set the DISPLAY variable accordingly. E.g.:

    Xvfb :121 &
    DISPLAY=:121 CHROME_BIN=/usr/bin/google-chrome-stable make test

# SEE ALSO

- [https://developer.chrome.com/devtools/docs/debugging-clients](https://developer.chrome.com/devtools/docs/debugging-clients) - the Chrome
DevTools homepage
- [https://github.com/GoogleChrome/lighthouse](https://github.com/GoogleChrome/lighthouse) - Google Lighthouse, the main
client of the Chrome API
- [WWW::Mechanize](https://metacpan.org/pod/WWW::Mechanize) - the module whose API grandfathered this module
- [WWW::Mechanize::Chrome::Node](https://metacpan.org/pod/WWW::Mechanize::Chrome::Node) - objects representing HTML in Chrome
- [WWW::Mechanize::Firefox](https://metacpan.org/pod/WWW::Mechanize::Firefox) - a similar module with a visible application
automating Firefox
- [WWW::Mechanize::PhantomJS](https://metacpan.org/pod/WWW::Mechanize::PhantomJS) - a similar module without a visible application
automating PhantomJS

# REPOSITORY

The public repository of this module is
[https://github.com/Corion/www-mechanize-chrome](https://github.com/Corion/www-mechanize-chrome).

# SUPPORT

The public support forum of this module is [https://perlmonks.org/](https://perlmonks.org/).

# TALKS

I've given a German talk at GPW 2017, see [http://act.yapc.eu/gpw2017/talk/7027](http://act.yapc.eu/gpw2017/talk/7027)
and [https://corion.net/talks](https://corion.net/talks) for the slides.

At The Perl Conference 2017 in Amsterdam, I also presented a talk, see
[http://act.perlconference.org/tpc-2017-amsterdam/talk/7022](http://act.perlconference.org/tpc-2017-amsterdam/talk/7022).
The slides for the English presentation at TPCiA 2017 are at
[https://corion.net/talks/WWW-Mechanize-Chrome/www-mechanize-chrome.en.html](https://corion.net/talks/WWW-Mechanize-Chrome/www-mechanize-chrome.en.html).

At the London Perl Workshop 2017 in London, I also presented a talk, see
[Youtube](https://www.youtube.com/watch?v=V3WeO-iVkAc) . The slides for
that talk are
[here](https://corion.net/talks/WWW-Mechanize-Chrome/www-mechanize-chrome.en.html).

# BUG TRACKER

Please report bugs in this module via the RT CPAN bug queue at
[https://rt.cpan.org/Public/Dist/Display.html?Name=WWW-Mechanize-Chrome](https://rt.cpan.org/Public/Dist/Display.html?Name=WWW-Mechanize-Chrome)
or via mail to [www-mechanize-Chrome-Bugs@rt.cpan.org](mailto:www-mechanize-Chrome-Bugs@rt.cpan.org).

# CONTRIBUTING

Please see [WWW::Mechanize::Chrome::Contributing](https://metacpan.org/pod/WWW::Mechanize::Chrome::Contributing).

# KNOWN ISSUES

When Chrome is run in headless mode, Chrome throws a `Lost UI shared context`
error. This error can be ignored and does not affect the operation of this
module.

# AUTHOR

Max Maischein `corion@cpan.org`

# COPYRIGHT (c)

Copyright 2010-2018 by Max Maischein `corion@cpan.org`.

# LICENSE

This module is released under the same terms as Perl itself.<|MERGE_RESOLUTION|>--- conflicted
+++ resolved
@@ -570,27 +570,19 @@
 
     $new_content_found = $mech->infinite_scroll(3);
 
-<<<<<<< HEAD
-This method is useful for webpages that load content via "infinite scroll"
-javascript functions. It scrolls to the bottom of the web page and waits for
-up to the number of seconds via `$wait_time_in_seconds` for new content
-to be loaded into the web page. The default is to wait up to 120 seconds so you
-will likely want to make this much more reasonable.
-=======
 Loads content into pages that have "infinite scroll" capabilities by scrolling
 to the bottom of the web page and waiting up to the number of seconds, as set by
-the optional C<$wait_time_in_seconds> argument, for the browser to load more
+the optional `$wait_time_in_seconds` argument, for the browser to load more
 content. The default is to wait up to 20 seconds. For reasonbly fast sites,
 the wait time can be set much lower.
->>>>>>> 56c57b3f
-
-The method returns a boolean C<true> if new content is loaded, C<false>
+
+The method returns a boolean `true` if new content is loaded, `false`
 otherwise. You can scroll to the end (if there is one) of an infinitely
-scrolling page with something like this:
+scrolling page like so:
 
     while( $mech->infinite_scroll ) {
-        # Avoid infinite loop in case scrolling is truly infinite
-        last if $count++ >= 100;
+        # Tests for exiting the loop earlier
+        last if $count++ >= 10;
     }
 
 # CONTENT METHODS
@@ -1413,8 +1405,8 @@
 On a Debian system, for example, the command will most likely be something
 like:
 
-`` `google-chrome-stable --version `` or
-`` `google-chrome-beta --version `` or
+`google-chrome-stable --version` or
+`google-chrome-beta --version` or
 `google-chrome-unstable --version`
 
 On Windows, the executable is named `chrome.exe` and doesn't output
